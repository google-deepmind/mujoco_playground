--- conflicted
+++ resolved
@@ -203,18 +203,9 @@
           configuration is used.
         config_overrides: A dictionary of overrides for the configuration.
 
-<<<<<<< HEAD
     Returns:
         An instance of the environment.
     """
-    if env_name not in _envs:
-        raise ValueError(f"Env '{env_name}' not found. Available envs: {_cfgs.keys()}")
-    config = config or get_default_config(env_name)
-    return _envs[env_name](config=config, config_overrides=config_overrides)
-=======
-  Returns:
-      An instance of the environment.
-  """
   mjx_env.ensure_menagerie_exists()  # Ensure menagerie exists when environment is loaded.
   if env_name not in _envs:
     raise ValueError(
@@ -222,7 +213,6 @@
     )
   config = config or get_default_config(env_name)
   return _envs[env_name](config=config, config_overrides=config_overrides)
->>>>>>> a873d537
 
 
 def get_domain_randomizer(
